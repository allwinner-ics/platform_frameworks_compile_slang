#
# Copyright (C) 2010 The Android Open Source Project
#
# Licensed under the Apache License, Version 2.0 (the "License");
# you may not use this file except in compliance with the License.
# You may obtain a copy of the License at
#
#      http://www.apache.org/licenses/LICENSE-2.0
#
# Unless required by applicable law or agreed to in writing, software
# distributed under the License is distributed on an "AS IS" BASIS,
# WITHOUT WARRANTIES OR CONDITIONS OF ANY KIND, either express or implied.
# See the License for the specific language governing permissions and
# limitations under the License.
#
LOCAL_PATH := $(call my-dir)

<<<<<<< HEAD
static_libraries_needed_by_slang := \
=======
# Static library libslang for host
# ========================================================
include $(CLEAR_VARS)
include $(CLEAR_TBLGEN_VARS)

LLVM_ROOT_PATH := external/llvm
CLANG_ROOT_PATH := external/clang

include $(CLANG_ROOT_PATH)/clang.mk

LOCAL_MODULE := libslang
LOCAL_MODULE_TAGS := optional

LOCAL_CFLAGS += -Wno-sign-promo
ifneq ($(TARGET_BUILD_VARIANT),eng)
LOCAL_CFLAGS += -D__DISABLE_ASSERTS
endif

TBLGEN_TABLES :=    \
	AttrList.inc	\
	Attrs.inc	\
	DeclNodes.inc	\
	DiagnosticCommonKinds.inc	\
	DiagnosticFrontendKinds.inc	\
	DiagnosticSemaKinds.inc	\
	StmtNodes.inc

LOCAL_SRC_FILES :=	\
	slang.cpp	\
	slang_utils.cpp	\
	slang_backend.cpp	\
	slang_pragma_recorder.cpp	\
	slang_diagnostic_buffer.cpp

LOCAL_WHOLE_STATIC_LIBRARIES :=	\
>>>>>>> 6e6578a3
	libLLVMLinker   \
	libLLVMipo	\
	libLLVMBitWriter	\
	libLLVMBitReader	\
	libLLVMARMAsmPrinter	\
	libLLVMX86AsmPrinter	\
	libLLVMAsmPrinter	\
	libLLVMMCParser	\
	libLLVMARMCodeGen	\
	libLLVMARMInfo	\
	libLLVMX86CodeGen	\
	libLLVMX86Info	\
	libLLVMSelectionDAG	\
	libLLVMCodeGen	\
	libLLVMScalarOpts	\
	libLLVMInstCombine	\
	libLLVMTransformUtils	\
	libLLVMInstrumentation	\
	libLLVMipa	\
	libLLVMAnalysis	\
	libLLVMTarget	\
	libLLVMMC	\
	libLLVMCore	\
	libclangParse	\
	libclangSema	\
	libclangAnalysis	\
	libclangAST	\
	libclangLex	\
	libclangFrontend	\
	libclangCodeGen	\
	libclangBasic	\
	libLLVMSupport	\
	libLLVMSystem

# Static library libslang for host
# ========================================================
include $(CLEAR_VARS)
include $(CLEAR_TBLGEN_VARS)

LLVM_ROOT_PATH := external/llvm
CLANG_ROOT_PATH := external/clang

include $(CLANG_ROOT_PATH)/clang.mk

LOCAL_MODULE := libslang
LOCAL_MODULE_TAGS := optional

LOCAL_CFLAGS += -Wno-sign-promo

TBLGEN_TABLES :=    \
	AttrList.inc	\
	Attrs.inc	\
	DeclNodes.inc	\
	DiagnosticCommonKinds.inc	\
	DiagnosticFrontendKinds.inc	\
	DiagnosticSemaKinds.inc	\
	StmtNodes.inc

LOCAL_SRC_FILES :=	\
	slang.cpp	\
	slang_utils.cpp	\
	slang_backend.cpp	\
	slang_pragma_recorder.cpp	\
	slang_diagnostic_buffer.cpp

LOCAL_LDLIBS := -ldl -lpthread

include $(CLANG_HOST_BUILD_MK)
include $(CLANG_TBLGEN_RULES_MK)
include $(LLVM_GEN_INTRINSICS_MK)
include $(BUILD_HOST_STATIC_LIBRARY)

# Host static library containing rslib.bc
# ========================================================
include $(CLEAR_VARS)

input_data_file := frameworks/compile/slang/rslib.bc
slangdata_output_var_name := rslib_bc

LOCAL_IS_HOST_MODULE := true
LOCAL_MODULE := librslib
LOCAL_MODULE_TAGS := optional

LOCAL_MODULE_CLASS := STATIC_LIBRARIES

include $(LOCAL_PATH)/SlangData.mk
include $(BUILD_HOST_STATIC_LIBRARY)

# Executable slang-data for host
# ========================================================
include $(CLEAR_VARS)

LOCAL_MODULE := slang-data
LOCAL_MODULE_TAGS := optional

LOCAL_MODULE_CLASS := EXECUTABLES

LOCAL_SRC_FILES := slang-data.c

include $(BUILD_HOST_EXECUTABLE)

# Executable llvm-rs-link for host
# ========================================================
include $(CLEAR_VARS)
include $(CLEAR_TBLGEN_VARS)

include $(LLVM_ROOT_PATH)/llvm.mk

LOCAL_MODULE := llvm-rs-link
LOCAL_MODULE_TAGS := optional

LOCAL_MODULE_CLASS := EXECUTABLES

LOCAL_SRC_FILES :=	\
	llvm-rs-link.cpp

LOCAL_STATIC_LIBRARIES :=	\
	librslib libslang \
	$(static_libraries_needed_by_slang)

LOCAL_LDLIBS := -ldl -lpthread

include $(LLVM_HOST_BUILD_MK)
include $(LLVM_GEN_INTRINSICS_MK)
include $(BUILD_HOST_EXECUTABLE)

# Executable rs-spec-gen for host
# ========================================================
include $(CLEAR_VARS)

LOCAL_MODULE := rs-spec-gen
LOCAL_MODULE_TAGS := optional

LOCAL_MODULE_CLASS := EXECUTABLES

LOCAL_SRC_FILES :=	\
	slang_rs_spec_table.cpp

include $(BUILD_HOST_EXECUTABLE)

# Executable llvm-rs-cc for host
# ========================================================
include $(CLEAR_VARS)
include $(CLEAR_TBLGEN_VARS)

LOCAL_IS_HOST_MODULE := true
LOCAL_MODULE := llvm-rs-cc
LOCAL_MODULE_TAGS := optional

LOCAL_MODULE_CLASS := EXECUTABLES

LOCAL_CFLAGS += -Wno-sign-promo
ifneq ($(TARGET_BUILD_VARIANT),eng)
LOCAL_CFLAGS += -D__DISABLE_ASSERTS
endif

TBLGEN_TABLES :=    \
	AttrList.inc    \
	Attrs.inc    \
	DeclNodes.inc    \
	DiagnosticCommonKinds.inc   \
	DiagnosticDriverKinds.inc	\
	DiagnosticFrontendKinds.inc	\
	DiagnosticSemaKinds.inc	\
	StmtNodes.inc	\
	RSCCOptions.inc

RS_SPEC_TABLES :=	\
	RSClangBuiltinEnums.inc	\
	RSDataTypeEnums.inc	\
	RSDataElementEnums.inc	\
	RSDataKindEnums.inc	\
	RSMatrixTypeEnums.inc	\
	RSObjectTypeEnums.inc

LOCAL_SRC_FILES :=	\
	llvm-rs-cc.cpp	\
	slang_rs.cpp	\
	slang_rs_context.cpp	\
	slang_rs_pragma_handler.cpp	\
	slang_rs_backend.cpp	\
	slang_rs_exportable.cpp	\
	slang_rs_export_type.cpp	\
	slang_rs_export_element.cpp	\
	slang_rs_export_var.cpp	\
	slang_rs_export_func.cpp	\
	slang_rs_object_ref_count.cpp	\
	slang_rs_reflection.cpp \
	slang_rs_reflect_utils.cpp  \
	slang_rs_metadata_spec_encoder.cpp

LOCAL_STATIC_LIBRARIES :=	\
	libclangDriver libslang \
	$(static_libraries_needed_by_slang)

ifeq ($(HOST_OS),windows)
  LOCAL_LDLIBS := -limagehlp -lpsapi
else
  LOCAL_LDLIBS := -ldl -lpthread
endif

# For build RSCCOptions.inc from RSCCOptions.td
intermediates := $(call local-intermediates-dir)
LOCAL_GENERATED_SOURCES += $(intermediates)/RSCCOptions.inc
$(intermediates)/RSCCOptions.inc: $(LOCAL_PATH)/RSCCOptions.td $(CLANG_ROOT_PATH)/include/clang/Driver/OptParser.td $(TBLGEN)
	@echo "Building RenderScript compiler (llvm-rs-cc) Option tables with tblgen"
	$(call transform-host-td-to-out,opt-parser-defs)

include frameworks/compile/slang/RSSpec.mk
include $(CLANG_HOST_BUILD_MK)
include $(CLANG_TBLGEN_RULES_MK)
include $(BUILD_HOST_EXECUTABLE)<|MERGE_RESOLUTION|>--- conflicted
+++ resolved
@@ -15,45 +15,7 @@
 #
 LOCAL_PATH := $(call my-dir)
 
-<<<<<<< HEAD
 static_libraries_needed_by_slang := \
-=======
-# Static library libslang for host
-# ========================================================
-include $(CLEAR_VARS)
-include $(CLEAR_TBLGEN_VARS)
-
-LLVM_ROOT_PATH := external/llvm
-CLANG_ROOT_PATH := external/clang
-
-include $(CLANG_ROOT_PATH)/clang.mk
-
-LOCAL_MODULE := libslang
-LOCAL_MODULE_TAGS := optional
-
-LOCAL_CFLAGS += -Wno-sign-promo
-ifneq ($(TARGET_BUILD_VARIANT),eng)
-LOCAL_CFLAGS += -D__DISABLE_ASSERTS
-endif
-
-TBLGEN_TABLES :=    \
-	AttrList.inc	\
-	Attrs.inc	\
-	DeclNodes.inc	\
-	DiagnosticCommonKinds.inc	\
-	DiagnosticFrontendKinds.inc	\
-	DiagnosticSemaKinds.inc	\
-	StmtNodes.inc
-
-LOCAL_SRC_FILES :=	\
-	slang.cpp	\
-	slang_utils.cpp	\
-	slang_backend.cpp	\
-	slang_pragma_recorder.cpp	\
-	slang_diagnostic_buffer.cpp
-
-LOCAL_WHOLE_STATIC_LIBRARIES :=	\
->>>>>>> 6e6578a3
 	libLLVMLinker   \
 	libLLVMipo	\
 	libLLVMBitWriter	\
@@ -102,6 +64,9 @@
 LOCAL_MODULE_TAGS := optional
 
 LOCAL_CFLAGS += -Wno-sign-promo
+ifneq ($(TARGET_BUILD_VARIANT),eng)
+LOCAL_CFLAGS += -D__DISABLE_ASSERTS
+endif
 
 TBLGEN_TABLES :=    \
 	AttrList.inc	\
